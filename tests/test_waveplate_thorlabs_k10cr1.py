from typing import Callable
from unittest.mock import Mock, create_autospec

import pytest

from pnpq.apt.connection import AptConnection
from pnpq.apt.protocol import (
    Address,
    AptMessage,
    AptMessage_MGMSG_MOT_GET_JOGPARAMS,
    AptMessage_MGMSG_MOT_GET_STATUSUPDATE,
    AptMessage_MGMSG_MOT_GET_VELPARAMS,
    AptMessage_MGMSG_MOT_MOVE_ABSOLUTE,
    AptMessage_MGMSG_MOT_MOVE_COMPLETED_20_BYTES,
    AptMessage_MGMSG_MOT_MOVE_JOG,
    AptMessage_MGMSG_MOT_REQ_JOGPARAMS,
    AptMessage_MGMSG_MOT_REQ_STATUSUPDATE,
    AptMessage_MGMSG_MOT_REQ_VELPARAMS,
    AptMessage_MGMSG_MOT_SET_JOGPARAMS,
    AptMessage_MGMSG_MOT_SET_VELPARAMS,
    ChanIdent,
    JogDirection,
    JogMode,
    Status,
    StopMode,
    UStatus,
)
from pnpq.devices.waveplate_thorlabs_k10cr1 import (
    WaveplateJogParams,
    WaveplateThorlabsK10CR1,
    WaveplateVelocityParams,
)
from pnpq.units import pnpq_ureg

ustatus_message = AptMessage_MGMSG_MOT_GET_STATUSUPDATE(
    chan_ident=ChanIdent(1),
    destination=Address.HOST_CONTROLLER,
    source=Address.GENERIC_USB,
    enc_count=0,
    position=0,
    status=Status(INMOTIONCCW=True, INMOTIONCW=True, HOMED=True),
)


@pytest.fixture(name="mock_connection", scope="function")
def mock_connection_fixture() -> Mock:
    connection = create_autospec(AptConnection)
    connection.stop_event = Mock()
    connection.tx_ordered_sender_awaiting_reply = Mock()
    connection.tx_ordered_sender_awaiting_reply.is_set = Mock(return_value=True)
    assert isinstance(connection, Mock)
    return connection


<<<<<<< HEAD
def test_move_absolute(mock_connection: Any) -> None:
=======
def test_move_absolute(mock_connection: Mock) -> None:
    ustatus_message = AptMessage_MGMSG_MOT_GET_STATUSUPDATE(
        chan_ident=ChanIdent(1),
        destination=Address.HOST_CONTROLLER,
        source=Address.GENERIC_USB,
        enc_count=0,
        position=0,
        status=Status(INMOTIONCCW=True, INMOTIONCW=True, HOMED=True),
    )
>>>>>>> 8ee31b90

    def mock_send_message_expect_reply(
        sent_message: AptMessage,
        match_reply_callback: Callable[
            [
                AptMessage,
            ],
            bool,
        ],
    ) -> AptMessage_MGMSG_MOT_GET_STATUSUPDATE | None:
        if isinstance(sent_message, AptMessage_MGMSG_MOT_REQ_STATUSUPDATE):
            return ustatus_message

        if isinstance(sent_message, AptMessage_MGMSG_MOT_MOVE_ABSOLUTE):

            # A hypothetical reply message from the device
            reply_message = AptMessage_MGMSG_MOT_MOVE_COMPLETED_20_BYTES(
                chan_ident=sent_message.chan_ident,
                position=sent_message.absolute_distance,
                velocity=0,
                destination=Address.HOST_CONTROLLER,
                source=Address.GENERIC_USB,
                motor_current=0 * pnpq_ureg.milliamp,
                status=UStatus(INMOTIONCCW=True, INMOTIONCW=True, ENABLED=True),
            )

            assert match_reply_callback(reply_message)
        return None

    mock_connection.send_message_expect_reply.side_effect = (
        mock_send_message_expect_reply
    )

    controller = WaveplateThorlabsK10CR1(connection=mock_connection)

    controller.move_absolute(10 * pnpq_ureg.k10cr1_step)

    # Assert the message that is sent when K10CR1 initializes and homes
    first_call_args = mock_connection.send_message_expect_reply.call_args_list[0]
    assert isinstance(first_call_args[0][0], AptMessage_MGMSG_MOT_REQ_STATUSUPDATE)
    assert first_call_args[0][0].chan_ident == ChanIdent(1)
    assert first_call_args[0][0].destination == Address.GENERIC_USB
    assert first_call_args[0][0].source == Address.HOST_CONTROLLER

    # Assert the message that is sent to move the waveplate
    second_call_args = mock_connection.send_message_expect_reply.call_args_list[1]
    assert isinstance(second_call_args[0][0], AptMessage_MGMSG_MOT_MOVE_ABSOLUTE)
    assert second_call_args[0][0].absolute_distance == 10
    assert second_call_args[0][0].chan_ident == ChanIdent(1)
    assert second_call_args[0][0].destination == Address.GENERIC_USB
    assert second_call_args[0][0].source == Address.HOST_CONTROLLER

    # One call for moving the motor.
    # Enabling and disabling the channel doesn't use an expect reply in K10CR1
    # Second call for getting the status update to check if the device is homed
    assert mock_connection.send_message_expect_reply.call_count == 2


def test_jog(mock_connection: Any) -> None:
    def mock_send_message_expect_reply(
        sent_message: AptMessage, match_reply_callback: Callable[[AptMessage], bool]
    ) -> AptMessage | None:
        if isinstance(sent_message, AptMessage_MGMSG_MOT_REQ_STATUSUPDATE):
            return ustatus_message

        if isinstance(sent_message, AptMessage_MGMSG_MOT_MOVE_JOG):

            # A hypothetical reply message from the device
            reply_message = AptMessage_MGMSG_MOT_MOVE_COMPLETED_20_BYTES(
                chan_ident=sent_message.chan_ident,
                position=0,  # Inaccurate position, but it should be okay for this test.
                velocity=0,
                destination=Address.HOST_CONTROLLER,
                source=Address.GENERIC_USB,
                motor_current=0 * pnpq_ureg.milliamp,
                status=UStatus(INMOTIONCCW=True, INMOTIONCW=True, ENABLED=True),
            )

            assert match_reply_callback(reply_message)
        return None

    mock_connection.send_message_expect_reply.side_effect = (
        mock_send_message_expect_reply
    )

    controller = WaveplateThorlabsK10CR1(connection=mock_connection)

    controller.jog(jog_direction=JogDirection.FORWARD)

    first_call_args = mock_connection.send_message_expect_reply.call_args_list[0]
    assert isinstance(first_call_args[0][0], AptMessage_MGMSG_MOT_REQ_STATUSUPDATE)
    assert first_call_args[0][0].chan_ident == ChanIdent(1)
    assert first_call_args[0][0].destination == Address.GENERIC_USB
    assert first_call_args[0][0].source == Address.HOST_CONTROLLER

    # Assert the message that is sent to move the waveplate
    second_call_args = mock_connection.send_message_expect_reply.call_args_list[1]
    assert isinstance(second_call_args[0][0], AptMessage_MGMSG_MOT_MOVE_JOG)
    assert second_call_args[0][0].jog_direction == JogDirection.FORWARD
    assert second_call_args[0][0].chan_ident == ChanIdent(1)
    assert second_call_args[0][0].destination == Address.GENERIC_USB
    assert second_call_args[0][0].source == Address.HOST_CONTROLLER

    # One call for moving the motor.
    # Enabling and disabling the channel doesn't use an expect reply in K10CR1
    # Second call for getting the status update to check if the device is homed
    assert mock_connection.send_message_expect_reply.call_count == 2


def test_set_velparams(mock_connection: Any) -> None:
    def mock_send_message_expect_reply(
        sent_message: AptMessage, match_reply_callback: Callable[[AptMessage], bool]
    ) -> AptMessage:
        if isinstance(sent_message, AptMessage_MGMSG_MOT_REQ_STATUSUPDATE):
            return ustatus_message

        if isinstance(sent_message, AptMessage_MGMSG_MOT_REQ_VELPARAMS):

            # A hypothetical reply message from the device
            reply_message = AptMessage_MGMSG_MOT_GET_VELPARAMS(
                destination=Address.HOST_CONTROLLER,
                source=Address.GENERIC_USB,
                chan_ident=ChanIdent(1),
                minimum_velocity=10,
                acceleration=20,
                maximum_velocity=30,
            )

            assert match_reply_callback(reply_message)
            return reply_message
        raise ValueError(f"Unexpected message type sent: {type(sent_message)}")

    mock_connection.send_message_expect_reply.side_effect = (
        mock_send_message_expect_reply
    )

    controller = WaveplateThorlabsK10CR1(connection=mock_connection)

    controller.set_velparams(
        minimum_velocity=1 * pnpq_ureg.k10cr1_velocity,
        acceleration=2 * pnpq_ureg.k10cr1_acceleration,
        maximum_velocity=3 * pnpq_ureg.k10cr1_velocity,
    )

    # Assert the message that is sent when K10CR1 initializes and homes
    first_call_args = mock_connection.send_message_expect_reply.call_args_list[0]
    assert isinstance(first_call_args[0][0], AptMessage_MGMSG_MOT_REQ_STATUSUPDATE)
    assert first_call_args[0][0].chan_ident == ChanIdent(1)
    assert first_call_args[0][0].destination == Address.GENERIC_USB
    assert first_call_args[0][0].source == Address.HOST_CONTROLLER

    # Assert the message that is sent to move the waveplate
    second_call_args = mock_connection.send_message_no_reply.call_args_list[1]
    assert isinstance(second_call_args[0][0], AptMessage_MGMSG_MOT_SET_VELPARAMS)
    assert second_call_args[0][0].minimum_velocity == 1
    assert second_call_args[0][0].acceleration == 2
    assert second_call_args[0][0].maximum_velocity == 3
    assert second_call_args[0][0].chan_ident == ChanIdent(1)
    assert second_call_args[0][0].destination == Address.GENERIC_USB
    assert second_call_args[0][0].source == Address.HOST_CONTROLLER

    # One call for moving the motor.
    # Enabling and disabling the channel doesn't use an expect reply in K10CR1
    # Second call for getting the status update to check if the device is homed
    assert mock_connection.send_message_expect_reply.call_count == 2


def test_get_velparams(mock_connection: Any) -> None:
    def mock_send_message_expect_reply(
        sent_message: AptMessage, match_reply_callback: Callable[[AptMessage], bool]
    ) -> AptMessage:
        if isinstance(sent_message, AptMessage_MGMSG_MOT_REQ_STATUSUPDATE):
            return ustatus_message

        if isinstance(sent_message, AptMessage_MGMSG_MOT_REQ_VELPARAMS):

            # A hypothetical reply message from the device
            reply_message = AptMessage_MGMSG_MOT_GET_VELPARAMS(
                destination=Address.HOST_CONTROLLER,
                source=Address.GENERIC_USB,
                chan_ident=ChanIdent(1),
                minimum_velocity=10,
                acceleration=20,
                maximum_velocity=30,
            )

            assert match_reply_callback(reply_message)
            return reply_message

        raise ValueError(f"Unexpected message type sent: {type(sent_message)}")

    mock_connection.send_message_expect_reply.side_effect = (
        mock_send_message_expect_reply
    )

    controller = WaveplateThorlabsK10CR1(connection=mock_connection)

    params: WaveplateVelocityParams = controller.get_velparams()

    assert params == {
        "minimum_velocity": 10 * pnpq_ureg.k10cr1_velocity,
        "acceleration": 20 * pnpq_ureg.k10cr1_acceleration,
        "maximum_velocity": 30 * pnpq_ureg.k10cr1_velocity,
    }

    # Assert the message that is sent when K10CR1 initializes and homes
    first_call_args = mock_connection.send_message_expect_reply.call_args_list[0]
    assert isinstance(first_call_args[0][0], AptMessage_MGMSG_MOT_REQ_STATUSUPDATE)
    assert first_call_args[0][0].chan_ident == ChanIdent(1)
    assert first_call_args[0][0].destination == Address.GENERIC_USB
    assert first_call_args[0][0].source == Address.HOST_CONTROLLER

    # Assert the message that is sent to move the waveplate
    second_call_args = mock_connection.send_message_expect_reply.call_args_list[1]
    assert isinstance(second_call_args[0][0], AptMessage_MGMSG_MOT_REQ_VELPARAMS)
    assert second_call_args[0][0].chan_ident == ChanIdent(1)
    assert second_call_args[0][0].destination == Address.GENERIC_USB
    assert second_call_args[0][0].source == Address.HOST_CONTROLLER

    # One call for moving the motor.
    # Enabling and disabling the channel doesn't use an expect reply in K10CR1
    # Second call for getting the status update to check if the device is homed
    assert mock_connection.send_message_expect_reply.call_count == 2


def test_set_jogparams(mock_connection: Any) -> None:
    def mock_send_message_expect_reply(
        sent_message: AptMessage, match_reply_callback: Callable[[AptMessage], bool]
    ) -> AptMessage | None:
        if isinstance(sent_message, AptMessage_MGMSG_MOT_REQ_STATUSUPDATE):
            return ustatus_message

        if isinstance(sent_message, AptMessage_MGMSG_MOT_REQ_JOGPARAMS):

            # A hypothetical reply message from the device
            reply_message = AptMessage_MGMSG_MOT_GET_JOGPARAMS(
                destination=Address.HOST_CONTROLLER,
                source=Address.GENERIC_USB,
                chan_ident=ChanIdent(1),
                jog_mode=JogMode.CONTINUOUS,
                jog_step_size=10,
                jog_minimum_velocity=20,
                jog_acceleration=30,
                jog_maximum_velocity=40,
                jog_stop_mode=StopMode.CONTROLLED,
            )

            assert match_reply_callback(reply_message)
            return reply_message
        # TODO: raise error?
        return None

    mock_connection.send_message_expect_reply.side_effect = (
        mock_send_message_expect_reply
    )

    controller = WaveplateThorlabsK10CR1(connection=mock_connection)

    controller.set_jogparams(
        jog_mode=JogMode.SINGLE_STEP,
        jog_step_size=1 * pnpq_ureg("k10cr1_step"),
        jog_minimum_velocity=2 * pnpq_ureg("k10cr1_velocity"),
        jog_acceleration=3 * pnpq_ureg("k10cr1_acceleration"),
        jog_maximum_velocity=4 * pnpq_ureg("k10cr1_velocity"),
        jog_stop_mode=StopMode.IMMEDIATE,
    )

    # Assert the message that is sent when K10CR1 initializes and homes
    first_call_args = mock_connection.send_message_expect_reply.call_args_list[0]
    assert isinstance(first_call_args[0][0], AptMessage_MGMSG_MOT_REQ_STATUSUPDATE)
    assert first_call_args[0][0].chan_ident == ChanIdent(1)
    assert first_call_args[0][0].destination == Address.GENERIC_USB
    assert first_call_args[0][0].source == Address.HOST_CONTROLLER

    # Assert the message that is sent to move the waveplate
    second_call_args = mock_connection.send_message_no_reply.call_args_list[1]
    assert isinstance(second_call_args[0][0], AptMessage_MGMSG_MOT_SET_JOGPARAMS)
    assert second_call_args[0][0].jog_mode == JogMode.SINGLE_STEP
    assert second_call_args[0][0].jog_step_size == 1
    assert second_call_args[0][0].jog_minimum_velocity == 2
    assert second_call_args[0][0].jog_acceleration == 3
    assert second_call_args[0][0].jog_maximum_velocity == 4
    assert second_call_args[0][0].chan_ident == ChanIdent(1)
    assert second_call_args[0][0].destination == Address.GENERIC_USB
    assert second_call_args[0][0].source == Address.HOST_CONTROLLER

    # One call for moving the motor.
    # Enabling and disabling the channel doesn't use an expect reply in K10CR1
    # Second call for getting the status update to check if the device is homed
    assert mock_connection.send_message_expect_reply.call_count == 2


def test_get_jogparams(mock_connection: Any) -> None:
    def mock_send_message_expect_reply(
        sent_message: AptMessage, match_reply_callback: Callable[[AptMessage], bool]
    ) -> AptMessage | None:
        if isinstance(sent_message, AptMessage_MGMSG_MOT_REQ_STATUSUPDATE):
            return ustatus_message

        if isinstance(sent_message, AptMessage_MGMSG_MOT_REQ_JOGPARAMS):

            # A hypothetical reply message from the device
            reply_message = AptMessage_MGMSG_MOT_GET_JOGPARAMS(
                destination=Address.HOST_CONTROLLER,
                source=Address.GENERIC_USB,
                chan_ident=ChanIdent(1),
                jog_mode=JogMode.CONTINUOUS,
                jog_step_size=10,
                jog_minimum_velocity=20,
                jog_acceleration=30,
                jog_maximum_velocity=40,
                jog_stop_mode=StopMode.CONTROLLED,
            )

            assert match_reply_callback(reply_message)
            return reply_message

        # TODO: raise error?
        return None

    mock_connection.send_message_expect_reply.side_effect = (
        mock_send_message_expect_reply
    )

    controller = WaveplateThorlabsK10CR1(connection=mock_connection)

    params: WaveplateJogParams = controller.get_jogparams()

    assert params == {
        "jog_mode": JogMode.CONTINUOUS,
        "jog_step_size": 10 * pnpq_ureg.k10cr1_step,
        "jog_minimum_velocity": 20 * pnpq_ureg.k10cr1_velocity,
        "jog_acceleration": 30 * pnpq_ureg.k10cr1_acceleration,
        "jog_maximum_velocity": 40 * pnpq_ureg.k10cr1_velocity,
        "jog_stop_mode": StopMode.CONTROLLED,
    }

    # Assert the message that is sent when K10CR1 initializes and homes
    first_call_args = mock_connection.send_message_expect_reply.call_args_list[0]
    assert isinstance(first_call_args[0][0], AptMessage_MGMSG_MOT_REQ_STATUSUPDATE)
    assert first_call_args[0][0].chan_ident == ChanIdent(1)
    assert first_call_args[0][0].destination == Address.GENERIC_USB
    assert first_call_args[0][0].source == Address.HOST_CONTROLLER

    # Assert the message that is sent to move the waveplate
    second_call_args = mock_connection.send_message_expect_reply.call_args_list[1]
    assert isinstance(second_call_args[0][0], AptMessage_MGMSG_MOT_REQ_JOGPARAMS)
    assert second_call_args[0][0].chan_ident == ChanIdent(1)
    assert second_call_args[0][0].destination == Address.GENERIC_USB
    assert second_call_args[0][0].source == Address.HOST_CONTROLLER

    # One call for moving the motor.
    # Enabling and disabling the channel doesn't use an expect reply in K10CR1
    # Second call for getting the status update to check if the device is homed
    assert mock_connection.send_message_expect_reply.call_count == 2<|MERGE_RESOLUTION|>--- conflicted
+++ resolved
@@ -52,19 +52,7 @@
     return connection
 
 
-<<<<<<< HEAD
 def test_move_absolute(mock_connection: Any) -> None:
-=======
-def test_move_absolute(mock_connection: Mock) -> None:
-    ustatus_message = AptMessage_MGMSG_MOT_GET_STATUSUPDATE(
-        chan_ident=ChanIdent(1),
-        destination=Address.HOST_CONTROLLER,
-        source=Address.GENERIC_USB,
-        enc_count=0,
-        position=0,
-        status=Status(INMOTIONCCW=True, INMOTIONCW=True, HOMED=True),
-    )
->>>>>>> 8ee31b90
 
     def mock_send_message_expect_reply(
         sent_message: AptMessage,
